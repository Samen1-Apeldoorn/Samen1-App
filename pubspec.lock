--- conflicted
+++ resolved
@@ -189,9 +189,6 @@
       sha256: d8c680abfb6fec71609a700199635d38a744df0febd5544c5a020bd73de8ee07
       url: "https://pub.dev"
     source: hosted
-<<<<<<< HEAD
-    version: "1.0.8"
-=======
     version: "1.1.2"
   flutter_inappwebview_windows:
     dependency: transitive
@@ -201,15 +198,6 @@
       url: "https://pub.dev"
     source: hosted
     version: "0.6.0"
-  flutter_launcher_icons:
-    dependency: "direct main"
-    description:
-      name: flutter_launcher_icons
-      sha256: a9de6706cd844668beac27c0aed5910fa0534832b3c2cad61a5fd977fce82a5d
-      url: "https://pub.dev"
-    source: hosted
-    version: "0.10.0"
->>>>>>> 9a029e25
   flutter_lints:
     dependency: "direct dev"
     description:
@@ -276,33 +264,6 @@
       url: "https://pub.dev"
     source: hosted
     version: "4.1.2"
-<<<<<<< HEAD
-  js:
-    dependency: transitive
-    description:
-      name: js
-      sha256: f2c445dce49627136094980615a031419f7f3eb393237e4ecd97ac15dea343f3
-      url: "https://pub.dev"
-    source: hosted
-    version: "0.6.7"
-=======
-  image:
-    dependency: transitive
-    description:
-      name: image
-      sha256: "8e9d133755c3e84c73288363e6343157c383a0c6c56fc51afcc5d4d7180306d6"
-      url: "https://pub.dev"
-    source: hosted
-    version: "3.3.0"
-  json_annotation:
-    dependency: transitive
-    description:
-      name: json_annotation
-      sha256: "1ce844379ca14835a50d2f019a3099f419082cfdd231cd86a142af94dd5c6bb1"
-      url: "https://pub.dev"
-    source: hosted
-    version: "4.9.0"
->>>>>>> 9a029e25
   leak_tracker:
     dependency: transitive
     description:
